--- conflicted
+++ resolved
@@ -135,13 +135,8 @@
   # @param [String] the text to search
   # @return [String] the text with hyperlinks
   #
-<<<<<<< HEAD
   resolveTextReferences: (text, entity, path) ->
-    text.replace /\{(.*)\}/gm, (match) =>
-=======
-  resolveTextReferences: (text, clazz, path) ->
     text.replace /\{([^\}]*)\}/gm, (match) =>
->>>>>>> 18f773c0
       reference = arguments[1].split()
       see = @resolveSee({ reference: reference[0], label: reference[1] }, entity, path)
 
