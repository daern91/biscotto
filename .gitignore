--- conflicted
+++ resolved
@@ -3,10 +3,6 @@
 Gemfile.lock
 .bundle
 .idea
-<<<<<<< HEAD
-doc
-.sass-cache
-=======
 .sass-cache
 doc
->>>>>>> 89a10507
+.sass-cache